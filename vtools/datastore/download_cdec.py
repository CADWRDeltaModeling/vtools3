#!/usr/bin/env python
""" Download robot for water data library
    The main function in this file is cdec_download. 
    
    For help/usage:
    python cdec_download.py --help
"""
import sys                       # noqa
import argparse

if sys.version_info[0] == 2:
    import urllib2
else:
    import urllib.request
import re
import zipfile
import os
import string
import datetime as dt
import numpy as np
import pandas as pd
from vtools.datastore.process_station_variable import process_station_list,stationfile_or_stations
from vtools.datastore import station_config
      
cdec_base_url = "cdec.water.ca.gov"        
       
        
def create_arg_parser():
    parser = argparse.ArgumentParser()
    paramhelp = 'Variable to download'
    
    parser.add_argument('--dest', dest = "dest_dir", default="cdec_download", help = 'Destination directory for downloaded files.')
    parser.add_argument('--id_col', default = "id", type = str, help = 'Column in station file representing CDEC ID. IDs with > 3 characters will be ignored.')
    parser.add_argument('--param_col', type = str, default=None, help = 'Column in station file representing the parameter to download.')
    parser.add_argument('--start',required=True,help = 'Start time, format 2009-03-31 14:00')    
    parser.add_argument('--end',default = None,help = 'Start time, format 2009-03-31 14:00')    

    parser.add_argument('--param',help=paramhelp)
    parser.add_argument('--stations', default=None, nargs="*", required=False,
                        help='Id or name of one or more stations.')
    parser.add_argument('stationfile',nargs="*", help = 'CSV-format station file.')
    parser.add_argument('--overwrite', action='store_true',default=False,help = 'Overwrite existing files (if False they will be skipped, presumably for speed')
    parser.add_argument('--freq', default=None, help = 'specify the frequency. Otherwise proceeds from even to hour to day. must be H or D')
    return parser


def cdec_download(stations,dest_dir,start,end=None,param=None,overwrite=False,freq=None):
    """ Download robot for CDEC
    Requires a list of stations, destination directory and start/end date
    These dates are passed on to CDEC ... actual return dates can be
    slightly different
    """
    
    print(stations)
    
    
    if end is None: 
        end = dt.datetime.now()
        endfile = 9999
    else: 
        endfile = end.year

    if not os.path.exists(dest_dir):
        os.mkdir(dest_dir)       
    failures = []
    skips = []

    # This is a small hardwired section to cull ec values 
    # from the wrong sublocation/program
    # CDEC uses a different variable code for each
    subloc_inconsist = (stations.subloc.isin(["default","nan","upper","top"]))\
               & (stations.src_var_id.isin([92,102]))
    stations = stations.loc[~subloc_inconsist,:]    
    subloc_inconsist = stations.subloc.isin(["lower","bot","bottom"]) & stations.src_var_id.isin([100])
    stations = stations.loc[~subloc_inconsist,:] 
    
    for index,row in stations.iterrows():
        station = row.station_id
        try: 
            cdec_id = row.cdec_id.lower()
        except:
            cdec_id = station
            
        print("CDEC ID")
        print(cdec_id)
        agency_id = row.agency_id
        p = row.param
        z = row.src_var_id
        subloc = row.subloc
        yearname = f"{start.year}_{endfile}"  # if start.year != end.year else f"{start.year}"

        if (subloc == "default"):
            path = os.path.join(dest_dir,f"cdec_{station}_{agency_id}_{p}_{yearname}.csv").lower()
        else:
            path = os.path.join(dest_dir,f"cdec_{station}@{subloc}_{p}_{agency_id}_{yearname}.csv").lower()
                
        if os.path.exists(path) and overwrite is False:
            print("Skipping existing station because file exists: %s" % path)
            skips.append(path)
            continue
        stime=start.strftime("%m-%d-%Y")
        etime=end if end == "Now" else end.strftime("%m-%d-%Y")
        found = False
        
        zz = [z]
        for code in zz:
<<<<<<< HEAD
            dur_codes = ["E","H","D"] if freq is None else [freq]
=======
            dur_codes = ["E","H","D","M"]
>>>>>>> 6e06f67b
            for dur in dur_codes:
                station_query = f"http://{cdec_base_url}/dynamicapp/req/CSVDataServletPST?Stations={cdec_id}&SensorNums={code}&dur_code={dur}&Start={stime}&End={etime}"
                if sys.version_info[0] == 2:
                    response = urllib2.urlopen(station_query)
                else:
                    response = urllib.request.urlopen(station_query)
                station_html = response.read().decode().replace("\r","")
                if (station_html.startswith("Title") and len(station_html) > 16) or\
                   (station_html.startswith("STATION_ID") and len(station_html)>90):
                    found = True
                    with open(path,"w") as f:
                        f.write(station_html)
                    print("Found, duration code: %s" % dur)
                    break
            if found: break
        if not found: 
            print(f"Station {station} parameter {p} query failed or produced no data")
            failures.append((station,p))
    
    if len(failures) == 0:
        print("No failed stations")
    else:
        print("Failed query stations: ")
        for failure in failures:
            print(failure)


def process_station_list2(file,cdec_ndx,param_ndx=None):
    stations = []
    variables = [] if param_ndx else None
    for line in open(file,'r'):
        if not line or line.startswith("#") or len(line) < (param_ndx+1): continue
        elements = line.strip().split(",")
        cdec_id = elements[cdec_ndx]
        param = elements[param_ndx] if param_ndx else None
        if len(cdec_id.strip()) == 3:
            stations.append(cdec_id)
            if param_ndx: variables.append(param)            
    return stations,variables
     

def main():
    parser = create_arg_parser()
    args = parser.parse_args()
    cdec_column = args.id_col
    param_column = args.param_col
    destdir = args.dest_dir
    stationfile = args.stationfile
    overwrite = args.overwrite
    param = args.param
    start = args.start
    end = args.end
    freq = args.freq
    stime = dt.datetime(*list(map(int, re.split(r'[^\d]', start))))
    if end is not None:
        etime = dt.datetime(*list(map(int, re.split(r'[^\d]', end))))
    else:
        etime = pd.Timestamp.now()
    if param_column is not None and param is not None:
        raise ValueError("param_col and param cannot both be specified")
    if param_column is None and param is None:
        param_column = 'param'
 
    stationfile=stationfile_or_stations(args.stationfile,args.stations)
    slookup = station_config.config_file("station_dbase")
    vlookup = station_config.config_file("variable_mappings")            
    df = process_station_list(stationfile,param=param,station_lookup=slookup,
                                  agency_id_col="agency_id",param_lookup=vlookup,source='cdec') 
    
    #stations,variables = process_station_list(stationfile,cdec_column,param_column)
    #if not variables: variables = [param]*len(stations)
    cdec_download(df,destdir,
                  stime,
                  etime,
                  param,
                  overwrite,
                  freq)

if __name__ == '__main__':
    main()<|MERGE_RESOLUTION|>--- conflicted
+++ resolved
@@ -104,11 +104,7 @@
         
         zz = [z]
         for code in zz:
-<<<<<<< HEAD
-            dur_codes = ["E","H","D"] if freq is None else [freq]
-=======
-            dur_codes = ["E","H","D","M"]
->>>>>>> 6e06f67b
+            dur_codes = ["E","H","D","M"] if freq is None else [freq]
             for dur in dur_codes:
                 station_query = f"http://{cdec_base_url}/dynamicapp/req/CSVDataServletPST?Stations={cdec_id}&SensorNums={code}&dur_code={dur}&Start={stime}&End={etime}"
                 if sys.version_info[0] == 2:
